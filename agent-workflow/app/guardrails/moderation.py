﻿from __future__ import annotations

from dataclasses import dataclass
from typing import List, Optional, Tuple

from app.settings import settings


@dataclass(frozen=True)
class ModerationRule:
    term: str
    category: str
    description: str


_BALANCED_DEFAULT: Tuple[ModerationRule, ...] = (
    ModerationRule("hate speech", "hate_speech", "Detected hateful or discriminatory content."),
    ModerationRule("racist", "hate_speech", "Detected hateful or discriminatory content."),
<<<<<<< HEAD
    ModerationRule("nazi", "hate_speech", "Detected hateful or discriminatory content."),
    ModerationRule("heil hitler", "hate_speech", "Detected hateful or discriminatory content."),
    ModerationRule("national socialism", "hate_speech", "Detected hateful or discriminatory content."),
    ModerationRule("nacional-socialismo", "hate_speech", "Detected hateful or discriminatory content."),
    ModerationRule("death to minorities", "hate_speech", "Detected hateful or discriminatory content."),
    ModerationRule("kill minorities", "hate_speech", "Detected hateful or discriminatory content."),
    ModerationRule("exterminate minorities", "hate_speech", "Detected hateful or discriminatory content."),
    ModerationRule("morte as minorias", "hate_speech", "Detected hateful or discriminatory content."),
    ModerationRule("white power", "hate_speech", "Detected hateful or discriminatory content."),
    ModerationRule("sexual content", "erotic_content", "Detected explicit sexual content."),
    ModerationRule("explicit sexual", "erotic_content", "Detected explicit sexual content."),
    ModerationRule("anal sex", "erotic_content", "Detected explicit sexual content."),
    ModerationRule("sex anal", "erotic_content", "Detected explicit sexual content."),
    ModerationRule("malware", "system_abuse", "Detected a request for malicious tooling."),
    ModerationRule("password", "system_access", "Detected a request for protected credentials."),
    ModerationRule("system password", "system_access", "Detected a request for protected credentials."),
    ModerationRule("senha do sistema", "system_access", "Detected a request for protected credentials."),
=======
    ModerationRule("sexual content", "erotic_content", "Detected explicit sexual content."),
    ModerationRule("explicit sexual", "erotic_content", "Detected explicit sexual content."),
    ModerationRule("malware", "system_abuse", "Detected a request for malicious tooling."),
    ModerationRule("password", "system_access", "Detected a request for protected credentials."),
>>>>>>> ee40f3ca
)

_STRICT_EXTRA: Tuple[ModerationRule, ...] = (
    ModerationRule("explosive", "violence", "Detected instructions related to explosive materials."),
    ModerationRule("illegal drugs", "illicit_activities", "Detected references to illegal drug creation or trade."),
)


def _blocklist() -> List[ModerationRule]:
    configured = settings.guardrails_moderation_blocklist_terms or ""
    rules: List[ModerationRule] = list(_BALANCED_DEFAULT)
    if settings.guardrails_mode == "strict":
        rules.extend(_STRICT_EXTRA)

    for raw in configured.split(";"):
        term = raw.strip()
        if not term:
            continue
        rules.append(
            ModerationRule(
                term.lower(),
                "custom",
                f"Detected blocked term '{term.lower()}'.",
            )
        )

    unique: List[ModerationRule] = []
    seen: set[str] = set()
    for rule in rules:
        key = rule.term.lower()
        if key in seen:
            continue
        seen.add(key)
        unique.append(ModerationRule(term=key, category=rule.category, description=rule.description))
    return unique


def _format_safe_message(reason: ModerationRule) -> str:
    category = reason.category.replace("_", " ")
    return (
        "I cannot comply with that request because it violates our policy on "
        f"{category}. {reason.description}"
    )


def moderate_text(text: str) -> Tuple[str, bool, Optional[dict]]:
    if not settings.guardrails_moderation_enabled or settings.guardrails_mode == "off":
        return text, False, None

    lowered = text.lower()
    for term in _blocklist():
        if term.term and term.term in lowered:
            safe_message = _format_safe_message(term)
            reason = {
                "category": term.category,
                "trigger": term.term,
                "description": term.description,
            }
            return safe_message, True, reason
    return text, False, None<|MERGE_RESOLUTION|>--- conflicted
+++ resolved
@@ -16,7 +16,6 @@
 _BALANCED_DEFAULT: Tuple[ModerationRule, ...] = (
     ModerationRule("hate speech", "hate_speech", "Detected hateful or discriminatory content."),
     ModerationRule("racist", "hate_speech", "Detected hateful or discriminatory content."),
-<<<<<<< HEAD
     ModerationRule("nazi", "hate_speech", "Detected hateful or discriminatory content."),
     ModerationRule("heil hitler", "hate_speech", "Detected hateful or discriminatory content."),
     ModerationRule("national socialism", "hate_speech", "Detected hateful or discriminatory content."),
@@ -34,12 +33,7 @@
     ModerationRule("password", "system_access", "Detected a request for protected credentials."),
     ModerationRule("system password", "system_access", "Detected a request for protected credentials."),
     ModerationRule("senha do sistema", "system_access", "Detected a request for protected credentials."),
-=======
-    ModerationRule("sexual content", "erotic_content", "Detected explicit sexual content."),
-    ModerationRule("explicit sexual", "erotic_content", "Detected explicit sexual content."),
-    ModerationRule("malware", "system_abuse", "Detected a request for malicious tooling."),
-    ModerationRule("password", "system_access", "Detected a request for protected credentials."),
->>>>>>> ee40f3ca
+
 )
 
 _STRICT_EXTRA: Tuple[ModerationRule, ...] = (
