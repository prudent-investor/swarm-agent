--- conflicted
+++ resolved
@@ -10,16 +10,11 @@
 @dataclass(frozen=True)
 class InjectionPattern:
     value: str
-<<<<<<< HEAD
     is_regex: bool = False
 
     def regex(self) -> re.Pattern[str]:
         if self.is_regex:
             return re.compile(self.value, re.IGNORECASE)
-=======
-
-    def regex(self) -> re.Pattern[str]:
->>>>>>> ee40f3ca
         return re.compile(re.escape(self.value), re.IGNORECASE)
 
 
@@ -34,13 +29,11 @@
     InjectionPattern("reveal password"),
     InjectionPattern("leak secrets"),
     InjectionPattern("override guardrails"),
-<<<<<<< HEAD
     InjectionPattern(r"\bignore\b.*\binstruc\w*", True),
     InjectionPattern(r"\bignore\b.*\banter\w*", True),
     InjectionPattern(r"\bcomply\b.*\boverride\b", True),
     InjectionPattern(r"\bypass\b.*\bsecurity\b", True),
-=======
->>>>>>> ee40f3ca
+
 )
 
 
